FROM mwess89/greedy:1.3.0-alpha

RUN apt update && apt-get install -y software-properties-common
RUN add-apt-repository -y ppa:deadsnakes/ppa
RUN apt install -y python3.10
<<<<<<< HEAD
# RUN apt install -y python3.10 python3.10-venv python3.10-dev
=======
>>>>>>> 60d486c4
RUN apt install python3-pip -y
RUN pip install --upgrade pip
RUN apt install libvips-dev -y
RUN pip install git+https://github.com/mwess/greedyfhist@v0.0.3

ENTRYPOINT ["greedyfhist"]
<|MERGE_RESOLUTION|>--- conflicted
+++ resolved
@@ -3,10 +3,6 @@
 RUN apt update && apt-get install -y software-properties-common
 RUN add-apt-repository -y ppa:deadsnakes/ppa
 RUN apt install -y python3.10
-<<<<<<< HEAD
-# RUN apt install -y python3.10 python3.10-venv python3.10-dev
-=======
->>>>>>> 60d486c4
 RUN apt install python3-pip -y
 RUN pip install --upgrade pip
 RUN apt install libvips-dev -y
